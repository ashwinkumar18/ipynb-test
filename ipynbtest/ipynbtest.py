#! python
"""
Simple example script for running and testing IPython notebooks.

usage: ipynbtest.py [-h] [-t TIMEOUT] [--rerun-if-timeout [RERUN]]
                    [--restart-if-fail [RESTART]] [-l] [-s] [--eval [EVAL]]
                    [--tested-types [TTYPES]] [--pass-if-timeout] [-d]
                    [--abort-if-fail] [--extra-arguments [EXTRA_ARGUMENTS]]
                    [-y] [-v]
                    file.ipynb

Run all cells in an ipython notebook as a test and check whether these
successfully execute and compares their output to the one inside the notebook

positional arguments:
  file.ipynb            the notebook to be checked

optional arguments:
  -h, --help            show this help message and exit
  -t TIMEOUT, --timeout TIMEOUT
                        the default timeout time in seconds for a cell
                        evaluation. Default is 300s (5mins). Note that travis
                        will consider it an error by default if after 600s
                        (10mins) no output is generated. So 600s is the
                        default limit by travis. However, a test cell that
                        takes this long should be split in more than one or
                        simplified.
  --rerun-if-timeout [RERUN]
                        if set then a timeout in a cell will cause to run the.
                        Default is 2 (means make up to 3 attempts)
  --restart-if-fail [RESTART]
                        if set then a fail in a cell will cause to restart the
                        full notebook!. Default is 0 (means NO rerun).Use this
                        with care.
  -l, --lazy            if set to true then the default test is that cell have
                        to match otherwise a diff will not be considered a
                        failed test
  -s, --strict          if set to true then the default test is that cell have
                        to match otherwise a diff will not be considered a
                        failed test
  --eval [EVAL]         the argument will be run before the first cell is
                        executed. This can be used to set specific values
                        without changing the notebook.
  --tested-types [TTYPES]
                        the argument will specify be output types to be
                        checked forequality. Currently the following types
                        "stream.stdout.text/plain, stream.stderr.text/plain,
                        execute_result.data.text/plain,
                        display_data.data.image/png,
                        display_data.data.image/svg,
                        display_data.data.text/plain,
                        execute_result.data.image/png " can be given as acomma
                        `,` separated list. Default setting is
                        "stdout.text/plain, data.text/plain" which will test
                        stdout and test/plain exeution results. No images will
                        be tested.
  --pass-if-timeout     if set then a timeout (after last retry) is considered
                        a passed test
  -d, --show-diff       if set to true differences in the cell are shown in
                        `diff` style
  --abort-if-fail       if set to true then a fail will stop the whole test.
  --extra-arguments [EXTRA_ARGUMENTS]
                        additional arguments passed to the ipython kernel on
                        starting. Examples are `--pylab=inline`.
  -y, --pylab           if set then pylab will be added to the extra
                        arguments.
  -v, --verbose         if set then text output is send to the console.


Each cell is submitted to the kernel, and the outputs are compared with those
stored in the notebook.

This version needs IPython 3.0.0 and makes use of some nice features. It can
handle notebooks of version 3 (IPython 2) and version 4 (IPython 3).

CHANGELOG
---------
Oct-05 2015:
- Added support for IPython 4.0.0 / Jupyter. This had some extensive
  packages renamed but should work now.
- Reduced the latency for cell to 0.05 seconds. This should be enough on a
  local machine to get the result.

Nov-09 2015:
- Added support for --abort-if-fail and --eval [pythoncommand]
- Moved to separate installable package

May-17 2016:
- Fix creating of stdout cell. Depending on cache flushing multiple output cell
  coult have been generated during running while store files contain only one.
  These will be combined now into one
- Add check for `idle` status to figure out if cell execution is finished.
  This is much faster

Sep-20 2016:
- Removed default --pylab=inline. Added cmd option `extra-arguments` instead
- Little cleanup of the code

Sep-21 2016
- Big changes !
- Rework of the execution of cells. Much faster and more reliable now
- Fixed a problem where after a rerun of a cell the results woule be
  compared to the wrong cell
- Rework of comparison. This is now type/mime based and can easily be
  extended. You can select which of the comparators to be used
- added a few options for convenience

Nov-4 2016
- Compatibility with Python 3
- Preparations for a first release

The original is found in a gist under https://gist.github.com/minrk/2620735
"""

import os
import sys
import re
import argparse
import uuid
import difflib
import time

<<<<<<< HEAD

# Python 2 and 3 compatibility
try:
    from queue import Empty  # Py 3
except ImportError:
    from Queue import Empty  # Py 2

try:
  basestring
except NameError:
  basestring = str
=======
# --------------------------------
# Compatibility with IPython 4.0.0
# --------------------------------
>>>>>>> 9c08caa0

try:
    # IPython 4.0.0+ / Jupyter - the big split
    from jupyter_client.manager import KernelManager
    import nbformat

<<<<<<< HEAD
=======
    # print('Found Jupyter / IPython 4+')

>>>>>>> 9c08caa0
except ImportError:
    # IPython 3.0.0+
    from IPython.kernel.manager import KernelManager
    import IPython.nbformat as nbformat

    # print('Using IPython 3+')


# -------------------------------
# Compatibility with Python 2 / 3
# -------------------------------

<<<<<<< HEAD
=======
try:
    # this works only in Python 2 in Python 3 there is no unicode only str
    basestring = (str, unicode)
except NameError:
    # so use unicode in Python 3
    basestring = str

# use better open to always read unicode
from io import open


>>>>>>> 9c08caa0
class TravisConsole(object):
    """
    A wrapper class to allow easier output to the console especially for travis
    """

    def __init__(self):
        self.stream = sys.stdout
        self.linebreak = '\n'
        self.fold_count = dict()
        self.fold_stack = dict()

        # very complicated, maybe too? complicated
        self.fold_uuid = str(uuid.uuid4()).split('-')[1]

        # check, if we are on travis-ci
        self.travis = os.getenv('TRAVIS', False)

    def fold_open(self, name):
        """
        open the travis fold with given name

        Parameters
        ----------
        name : string
            the name of the fold
        """
        if name not in self.fold_count:
            self.fold_count[name] = 0
            self.fold_stack[name] = []

        self.fold_count[name] += 1
        fold_name = self.fold_uuid + '.' + name.lower() + '.' + \
            str(self.fold_count[name])

        self.fold_stack[name].append(fold_name)

        if self.travis:
            self.writeln("travis_fold:start:" + fold_name)

    def fold_close(self, name):
        """
        close the travis fold with given name

        Parameters
        ----------
        name : string
            the name of the fold
        """
        fold_name = self.fold_uuid + '.' + name.lower() + '.' + \
            str(self.fold_count[name])

        if self.travis:
            self.writeln("travis_fold:end:" + fold_name)

    @staticmethod
    def _indent(s, num=4):
        lines = s.splitlines(True)
        lines = map(lambda x: ' ' * num + x, lines)
        return ''.join(lines)

    def writeln(self, s, indent=0):
        """write a string with linebreak at the end

        Parameters
        ----------
        s : string
            the string to be written to travis console
        indent : int, default 0
            if non-zero add the number of space before each line
        """
        self.write(s, indent)
        if s[-1] != '\n':
            # make a line break if there is none present
            self.br()

    def br(self):
        """
        Write a linebreak
        """
        self.stream.write(self.linebreak)

    def write(self, s, indent=0):
        """write a string to travis output with possible indention

        Parameters
        ----------
        s : string
            the string to be written to travis console
        indent : int, default 0
            if non-zero add the number of space before each line
        """
        if indent > 0:
            self.stream.write(self._indent(s, indent))
        else:
            self.stream.write(s)

        self.stream.flush()

    def warning(self, s):
        self.write(tv.red(s))

    @staticmethod
    def red(s):
        """format a string to be red in travis output

        Parameters
        ----------
        s : string
            string to be colored

        Returns
        -------
        string
            the colored string
        """
        RED = '\033[31m'
        DEFAULT = '\033[39m'
        return RED + s + DEFAULT

    @staticmethod
    def green(s):
        """format a string to be green in travis output

        Parameters
        ----------
        s : string
            string to be colored

        Returns
        -------
        string
            the colored string
        """
        GREEN = '\033[32m'
        DEFAULT = '\033[39m'
        return GREEN + s + DEFAULT

    @staticmethod
    def blue(s):
        """format a string to be blue in travis output

        Parameters
        ----------
        s : string
            string to be colored

        Returns
        -------
        string
            the colored string
        """
        BLUE = '\033[36m'
        DEFAULT = '\033[39m'
        return BLUE + s + DEFAULT

    def format_diff(self, difference):
        """format a list of diff commands for travis output

        this will remove empty lines, lines starting with `?` and
        add coloring depending on whether a line starts with `+` or `-`

        Parameters
        ----------
        difference : list of diff (string)
            the list of diff commands to be formatted

        Returns
        -------
        string
            a string representation of all diffs
        """
        colored_diffs = []
        for ll in difference:
            if ll[0] == '-':
                colored_diffs.append(self.red(ll))
            elif ll[0] == '+':
                colored_diffs.append(self.green(ll))
            else:
                colored_diffs.append(ll)

        # remove unnecessary linebreaks
        colored_diffs = [ll.replace('\n', '') for ll in colored_diffs]

        # remove line we do not want
        colored_diffs = [ll for ll in colored_diffs
                         if len(ll) > 0 and ll[0] != '?']

        return '\n'.join(colored_diffs)


class IPyTestConsole(TravisConsole):
    """
    Add support for different output results
    """

    def __init__(self):
        super(IPyTestConsole, self).__init__()

        self.default_results = {
            'success': True,  # passed without differences
            'kernel': False,  # kernel (IPYTHON) error occurred
            'error': False,  # errors during execution
            'timeout': False,  # kernel run timed out
            'diff': True,  # passed, but with differences in the output
            'skip': True,  # cell has been skipped
            'ignore': True  # cell has been executed, but not compared
        }

        self.pass_count = 0
        self.fail_count = 0
        self.result_count = dict()
        self.last_fail = False

        self.reset()

    def reset(self):
        self.result_count = {key: 0 for key in self.default_results.keys()}
        self.pass_count = 0
        self.fail_count = 0

    def write_result(self, result, okay_list=None):
        """write final result of test

        this keeps track of the result types
        """
        my_list = self.default_results.copy()
        if okay_list is not None:
            my_list.update(okay_list)

        if my_list[result]:
            self.write(self.green('ok'))
            self.pass_count += 1
            self.last_fail = False
        else:
            self.write(self.red('fail'))
            self.fail_count += 1
            self.last_fail = True

        self.writeln(' [' + result + ']')
        self.result_count[result] += 1


class IPyKernel(object):
    """
    A simple wrapper class to run cells in an IPython Notebook.

    Notes
    -----
    - Use `with` construct to properly instantiate
    - IPython 3.0.0+ is assumed for this version

    """

    def __init__(self, nb_version=4, extra_arguments=None):
        # default timeout time is 60 seconds
        self.default_timeout = 60

        if extra_arguments is None:
            extra_arguments = []
        self.extra_arguments = extra_arguments
        self.nb_version = nb_version

    def __enter__(self):
        self.km = KernelManager()
        self.km.start_kernel(
            extra_arguments=self.extra_arguments,
            stderr=open(os.devnull, 'w')
        )

        self.kc = self.km.client()
        self.kc.start_channels()

        self.iopub = self.kc.iopub_channel
        self.shell = self.kc.shell_channel

        # run %pylab inline, because some notebooks assume this
        # even though they shouldn't

        self.shell.send("pass")
        self.shell.get_msg()
        while True:
            try:
                self.iopub.get_msg(timeout=0.05)
            except Exception as e:
                if repr(e) == 'Empty()':
                    break

                # we got a real error so raise it
                raise

        self.cmd_list = []
        self.msg_list = {}

        return self

    def clear(self):
        self.iopub.get_msgs()

    def execute(self, cmd):
        uid = self.kc.execute(cmd)
        self.cmd_list.append((uid, cmd))
        return uid

    def __exit__(self, exc_type, exc_val, exc_tb):
        self.kc.stop_channels()
        self.km.shutdown_kernel()
        del self.msg_list
        del self.cmd_list
        del self.km

    def listen(self, uid, use_timeout=None):
        if use_timeout is None:
            use_timeout = self.default_timeout

        while True:
            if uid in self.msg_list and len(self.msg_list[uid]) > 0:
                return self.msg_list[uid].pop(0)

            msg = self.iopub.get_msg(timeout=use_timeout)
            if 'msg_id' in msg['parent_header']:
                msg_uid = msg['parent_header']['msg_id']

                if msg_uid not in self.msg_list:
                    self.msg_list[msg_uid] = []

                self.msg_list[msg_uid].append(msg)

    def run(self, cell, use_timeout=None):
        """
        Run a notebook cell in the IPythonKernel

        Parameters
        ----------
        cell : IPython.notebook.Cell
            the cell to be run
        use_timeout : int or None (default)
            the time in seconds after which a cell is stopped and assumed to
            have timed out. If set to None the value in `default_timeout`
            is used

        Returns
        -------
        list of ex_cell_outputs
            a list of NotebookNodes of the returned types. This is
            similar to the list of outputs generated when a cell is run
        """

        if timeout is not None:
            use_timeout = use_timeout
        else:
            use_timeout = self.default_timeout

        if hasattr(cell, 'source'):
            uid = self.execute(cell.source)
        else:
            raise AttributeError('No source/input key')

        outs = []
        stdout_cells = {}

        while True:
            msg = self.listen(uid, use_timeout)

            msg_type = msg['msg_type']

            if msg_type == 'execute_input':
                continue
            elif msg_type == 'clear_output':
                outs = []
                continue
            elif msg_type == 'status':
                if msg['content']['execution_state'] == 'idle':
                    # we are done with the cell, let's compare
                    break

                continue

            out_cell = nbformat.NotebookNode(output_type=msg_type)

            content = msg['content']

            if msg_type == 'stream':
                name = content['name']
                if name not in stdout_cells:
                    out_cell.name = name
                    out_cell.text = content['text']
                    stdout_cells[name] = out_cell
                    outs.append(out_cell)
                else:
                    # we already have a stdout cell, so append to it
                    stdout_cells[name].text += content['text']

            elif msg_type in ('display_data', 'execute_result'):
                if hasattr(content, 'execution_count'):
                    out_cell['execution_count'] = content['execution_count']
                else:
                    out_cell['execution_count'] = None

                out_cell['data'] = content['data']
                out_cell['metadata'] = content['metadata']

                outs.append(out_cell)

            elif msg_type == 'error':
                out_cell.ename = content['ename']
                out_cell.evalue = content['evalue']
                out_cell.traceback = content['traceback']

                outs.append(out_cell)

            elif msg_type.startswith('comm_'):
                # messages used to initialize, close and unpdate widgets
                # we will ignore these and hope for the best
                pass

            else:
                tv.warning("Unhandled iopub msg of type `%s`" % msg_type)

        return outs

    def get_commands(self, cell):
        """
        Extract potential commands from the first line of a cell

        if a code cell starts with the hashbang `#!` it can be followed by
        a comma separated list of commands. Each command can be
        1. a single key `skip`, or
        2. a key/value pair separated by a colon `timeout:[int]`

        Parameters
        ----------
        cell : a NotebookCell
            the cell to be examined

        Returns
        -------
        dict
            a dict of key/value pairs. For a single command the value is `True`
        """
        commands = {}
        source = cell.source
        if source is not None:
            lines = source.splitlines()
            if len(lines) > 0:
                n_line = 0
                line = lines[n_line].strip()
                while line.startswith('#!') or len(line) == 0:
                    txt = line[2:].strip()

                    parts = txt.split(',')
                    for part in parts:
                        subparts = part.split(':')
                        if len(subparts) == 1:
                            commands[subparts[0].strip().lower()] = True
                        elif len(subparts) == 2:
                            commands[subparts[0].strip().lower()] = subparts[1]

                    n_line += 1
                    line = lines[n_line]

        return commands

    def is_empty_cell(self, cell):
        """
        Check if a cell has no code

        Parameters
        ----------
        cell : a NotebookCell
            the cell to be examined

        Returns
        -------
        bool
            True if the cell has no code, False otherwise
        """
        return not bool(cell.source)


class TypedOutput(object):
    """
    Simple class to define possible outputs like stdout, png, etc

    It will know how to detect these, have a name by which to address the
    type and can compare

    """

    mime = ''
    name = ''
    output_type = ''

    def __init__(self, output):
        self._out = output
        self._key = None

    def __bool__(self):
        return self.otype == self.output_type

<<<<<<< HEAD
    def __bool__(self):
        return self.__nonzero__()
=======
    __nonzero__ = __bool__
>>>>>>> 9c08caa0

    def __eq__(self, other):
        if type(other) is type(self):
            return self.key == other.key
        else:
            raise NotImplemented

    def __ne__(self, other):
        if type(other) is not type(self):
            return True
        else:
            return self.key != other.key

    @property
    def key(self):
        if self._key is None:
            self._key = self._cmp_key()

        return self._key

    def _cmp_key(self):
        return ''

    def compare_str(self, other):
        return ['>>> diff in %s' % str(self)] + \
            self.run_ndiff(self.key, other.key)

    @property
    def otype(self):
        return self._out['output_type']

    def __str__(self):
        return self.identifier

    @property
    def identifier(self):
        return str('%s.%s.%s') % (self.output_type, self.name, self.mime)

    @staticmethod
    def sanitize(s):
        """sanitize a string for comparison.

        fix universal newlines, strip trailing newlines, and normalize likely
        random values (memory addresses and UUIDs)

        Parameters
        ----------
        s : str
            string to be sanitized, i.e. remove UUIDs, Hex-addresses,
            unnecessary newlines
        """
        if not isinstance(s, basestring):
            return s
        # normalize newline:
        s = s.replace('\r\n', '\n')

        # ignore trailing newlines (but not space)
        s = s.rstrip('\n')

        # normalize hex addresses:
        s = re.sub(r'0x[a-f0-9]+', '0xFFFFFFFF', s)

        # normalize UUIDs:
        s = re.sub(r'[a-f0-9]{8}(-[a-f0-9]{4}){3}-[a-f0-9]{12}', 'U-U-I-D', s)

        return s

    @staticmethod
    def run_ndiff(original, testing):
        return list(
            difflib.ndiff(original.splitlines(1), testing.splitlines(1)))


class StdOutOutput(TypedOutput):
    output_type = 'stream'
    name = 'stdout'
    mime = 'text/plain'

    def __bool__(self):
        print(super(StdOutOutput, self).__bool__())
        return super(StdOutOutput, self).__bool__() and \
            self._out['name'] == self.name

    __nonzero__ = __bool__

    def _cmp_key(self):
        return self.sanitize(self.text)

    @property
    def text(self):
        print(self._out.keys())
        print(self._out)
        return self._out['text']


class StdErrOutput(StdOutOutput):
    name = 'stderr'


class MimeBundleOutput(TypedOutput):
    mime = 'none'
    name = 'data'
    output_type = 'display_data'

    @property
    def data(self):
        return self._out[self.name]

    def __bool__(self):
        return super(MimeBundleOutput, self).__bool__() and \
            self.mime in self.data

    __nonzero__ = __bool__

    def _cmp_key(self):
        return self.data[self.mime]


class ImageOutput(MimeBundleOutput):
    def compare_str(self, other):
        return ['>>> diff in %s' % str(self)] + \
               ['size new : %d vs size old : %d )' % (
                   len(self.key), len(other.key))]


class PNGOutput(ImageOutput):
    mime = 'image/png'


class PNGOutputExecuted(PNGOutput):
    output_type = 'execute_result'


class SVGOutput(ImageOutput):
    mime = 'image/svg'


class SVGOutputExecuted(PNGOutput):
    output_type = 'execute_result'


class TextPlainOutput(MimeBundleOutput):
    mime = 'text/plain'

    @property
    def text(self):
        return str(self.data[self.mime])

    def _cmp_key(self):
        return self.sanitize(self.text)


class TextPlainOutputExecuted(TextPlainOutput):
    output_type = 'execute_result'


# list all possible Mime / Output Types
registered_output_types = {
    tt('').identifier: tt for tt in [
        StdOutOutput, StdErrOutput, TextPlainOutput, TextPlainOutputExecuted,
        PNGOutput, PNGOutputExecuted, SVGOutput, SVGOutputExecuted
    ]}

# these types will be considered by default
used_output_types = ['stdout.text/plain', 'data.text/plain']


def get_outs(cell_outputs, output_types):
    outs = []

    for output in cell_outputs:
        for tt_class in output_types:
            tt = registered_output_types[tt_class]
            tt = tt(output)
            if tt:
                outs.append(tt)

    return outs


# ==============================================================================
#  MAIN
# ==============================================================================

if __name__ == '__main__':
    total_start_time = time.time()
    parser = argparse.ArgumentParser(
        description='Run all cells in an ipython notebook as a test and ' +
                    'check whether these successfully execute and ' +
                    'compares their output to the one inside the notebook. \n\n'
                    'A word of caution when using it to test for Python 2 / 3. '
                    'The code here is tested for Python 2.7 / 3.4 / 3.5. When '
                    'you want to test a specific version for your notebook '
                    'you need to make sure that you are the same python '
                    'version as you want tested for the notebook. This test '
                    'cannot invoke another python version or use an existing '
                    'environment. Notebooks are rarely written  Py 2/3 '
                    'compatible though.')

    parser.add_argument(
        'file',
        metavar='file.ipynb',
        help='the notebook to be checked',
        type=str)

    parser.add_argument(
        '-t', '--timeout', dest='timeout',
        type=int, default=300,
        help='the default timeout time in seconds for a cell ' +
             'evaluation. Default is 300s (5mins). Note that travis ' +
             'will consider it an error by default if after 600s (10mins) ' +
             'no output is generated. So 600s is the default limit by travis. '
             'However, a test cell that takes this long should be split in ' +
             'more than one or simplified.')

    parser.add_argument(
        '--rerun-if-timeout', dest='rerun',
        type=int, default=2, nargs='?',
        help='if set then a timeout in a cell will cause to run ' +
             'the. Default is 2 (means make up to 3 attempts)')

    parser.add_argument(
        '--restart-if-fail', dest='restart',
        type=int, default=0, nargs='?',
        help='if set then a fail in a cell will cause to restart ' +
             'the full notebook!. Default is 0 (means NO rerun).' +
             'Use this with care.')

    parser.add_argument(
        '-l', '--lazy', dest='lazy',
        action='store_true',
        default=False,
        help='if set to true then the default test is that cell ' +
             'have to match otherwise a diff will not be ' +
             'considered a failed test')

    parser.add_argument(
        '-s', '--strict', dest='strict',
        action='store_true',
        default=False,
        help='if set to true then the default test is that cell ' +
             'have to match otherwise a diff will not be ' +
             'considered a failed test')

    parser.add_argument(
        '--eval', dest='eval',
        type=str, default='', nargs='?',
        help='the argument will be run before the first cell is executed. ' +
             'This can be used to set specific values without changing the '
             'notebook.')

    parser.add_argument(
        '--tested-types', dest='ttypes',
        type=str, default=', '.join(used_output_types), nargs='?',
        help='the argument will specify be output types to be checked for'
             'equality. Currently the following types "' +
             ', '.join(registered_output_types.keys()) + ' " can be given as a'
             'comma `,` separated list. Default setting is "' +
             ', '.join(used_output_types) + '" which will test stdout and '
             'test/plain exeution results. No images will be tested.'
        )

    parser.add_argument(
        '--pass-if-timeout',
        dest='no_timeout', action='store_true',
        default=False,
        help='if set then a timeout (after last retry) is considered a ' +
             'passed test')

    parser.add_argument(
        '-d', '--show-diff',
        dest='show_diff',
        action='store_true',
        default=False,
        help='if set to true differences in the cell are shown ' +
             'in `diff` style')

    parser.add_argument(
        '--abort-if-fail',
        dest='abort_fail', action='store_true',
        default=False,
        help='if set to true then a fail will stop the whole test.')

    parser.add_argument(
        '--extra-arguments', dest='extra_arguments',
        type=str, default='', nargs='?',
        help='additional arguments passed to the ipython kernel on starting. '
             'Examples are `--pylab=inline`. ')

    parser.add_argument(
        '-y', '--pylab',
        dest='pylab', action='store_true',
        default=False,
        help='if set then pylab will be added to the extra arguments.')

    parser.add_argument(
        '-v', '--verbose',
        dest='verbose', action='store_true',
        default=False,
        help='if set then text output is send to the ' +
             'console.')

    args = parser.parse_args()
    ipynb = args.file
    verbose = args.verbose

    tv = IPyTestConsole()

    if args.strict:
        tv.default_results['diff'] = False

    if args.no_timeout:
        tv.default_results['timeout'] = True

    tv.fold_open('ipynb')
    tv.writeln('testing ipython notebook : "%s"' % ipynb)

    timeout_rerun = args.rerun
    fail_restart = args.restart

    extra_arguments = args.extra_arguments.split(";")

    if args.pylab:
        extra_arguments = ['--pylab=inline'] + extra_arguments

    used_output_filter = [t_name.strip() for t_name in args.ttypes.split(',')]
    used_output_types = filter(
        lambda x: any(f in x for f in used_output_filter),
        registered_output_types)

    if verbose:
        tv.write(tv.blue('>>> using the following content types to compare\n'))
        for tt in used_output_types:
            tv.write(tt + '\n', indent=4)
    with open(ipynb, encoding='utf-8') as f:
        nb = nbformat.reads(f.read(), 4)
        # Convert all notebooks to the format IPython 3.0.0 uses to
        # simplify comparison
        nb = nbformat.convert(nb, 4)

    notebook_restart = True
    notebook_run_count = 0

    while notebook_restart:
        notebook_restart = False
        notebook_run_count += 1

        tv.reset()
        tv.write("starting kernel ... ")
        with IPyKernel(extra_arguments=extra_arguments) as ipy:
            ipy.default_timeout = args.timeout
            tv.writeln("ok")

            nbs = ipynb.split('/')[-1].split('.')

            nb_class_name = nbs[1] + '.' + nbs[0].replace(" ", "_")

            tv.br()

            if hasattr(nb, 'worksheets'):
                ws = nb.worksheets[0]
            else:
                ws = nb

            if args.eval:
                ipy.execute(args.eval)

            for cell in ws.cells:
                if notebook_restart:
                    # if we restart anyway skip all remaining cells
                    continue

                if cell.cell_type == 'markdown':
                    for line in cell.source.splitlines():
                        # only tv.writeln(headlines in markdown
                        if line.startswith('#') and line[1] != '!':
                            tv.writeln(line)

                # if cell.cell_type == 'heading':
                #     tv.writeln('#' * cell.level + ' ' + cell.source)

                if cell.cell_type == 'raw':
                    # handle RAW cells
                    continue

                if cell.cell_type != 'code':
                    continue

                # if code cell then continue

                if ipy.is_empty_cell(cell):
                    # empty cell will not be tested
                    continue

                # if hasattr(cell, 'prompt_number'):
                #     tv.write(nb_class_name + '.' + 'In [%3i]' %
                #              cell.prompt_number + ' ... ')
                if hasattr(cell, 'execution_count') and \
                        cell.execution_count is not None:
                    tv.write(nb_class_name + '.' + 'In [%3i]' %
                             cell.execution_count + ' ... ')
                else:
                    tv.write(nb_class_name + '.' + 'In [---]' + ' ... ')

                nb_cell_commands = ipy.get_commands(cell)

                result = 'success'

                timeout = ipy.default_timeout

                if 'skip' in nb_cell_commands:
                    tv.write_result('skip')
                    continue

                cell_run_count = 0
                cell_run_again = True
                cell_passed = True

                ex_cell_outputs = []

                while cell_run_again:
                    cell_run_count += 1
                    cell_run_again = False
                    cell_passed = True

                    try:
                        if 'timeout' in nb_cell_commands:
                            ex_cell_outputs = ipy.run(
                                cell,
                                use_timeout=int(nb_cell_commands['timeout']))
                        else:
                            ex_cell_outputs = ipy.run(cell)

                    except Exception as e:
                        # we got a jupyter problem to execute something
                        # in the kernel at all. Not that the execution raised
                        # an error
                        # Might still be that the cell did not execute
                        # or timeout

                        if 'ignore' not in nb_cell_commands:
                            cell_passed = False
                            if repr(e) == 'Empty()':
                                # Assume it has been timed out!
                                if cell_run_count <= timeout_rerun:
                                    cell_run_again = True
                                    tv.write('timeout [retry #%d] ' % cell_run_count)
                                else:
                                    if 'pass-if-timeout' in nb_cell_commands:
                                        tv.write_result('timeout', okay_list={'timeout': True})
                                    elif 'fail-if-timeout' in nb_cell_commands:
                                        tv.write_result('timeout', okay_list={'timeout': False})
                                    else:
                                        tv.write_result('timeout')

                                        ipy.clear()

                            else:
                                tv.write_result('kernel')
                                tv.fold_open('ipynb.kernel')
                                tv.writeln('>>> ' + e[0] + ' ("' + e[1] + '")')
                                tv.writeln(repr(e[2]), indent=4)
                                tv.fold_close('ipynb.kernel')
                        else:
                            if repr(e) == 'Empty()':
                                # Assume it has been timed out!
                                tv.write('timeout / ')
                                tv.write_result('ignore')
                            else:
                                tv.write('kernel / ')
                                tv.write_result('ignore')
                                tv.fold_open('ipynb.kernel')
                                tv.writeln('>>> ' + e[0] + ' ("' + e[1] + '")')
                                tv.writeln(repr(e[2]), indent=4)
                                tv.fold_close('ipynb.kernel')

                if not cell_passed:
                    if tv.last_fail and notebook_run_count <= fail_restart:
                        notebook_restart = True

                    if args.abort_fail:
                        break
                    else:
                        continue

                failed = False
                diff = False
                diff_str = ''
                out_str = ''

                # Check first, if we have an error output

                for out in ex_cell_outputs:
                    if out.output_type == 'error':
                        # An error occurred. Cell is not completed correctly
                        if 'ignore' not in nb_cell_commands:
                            tv.write_result('error')
                        else:
                            tv.write('error / ')
                            tv.write_result('ignore')

                        tv.fold_open('ipynb.error')
                        tv.writeln('>>> ' + out.ename + ' ("' + out.evalue + '")')

                        for idx, trace in enumerate(out.traceback[1:]):
                            tv.writeln(trace, indent=4)

                        tv.fold_close('ipynb.error')
                        failed = True

                # if there has been no `error` so far run the comparison

                # this will first filter cells we want to compare at all
                # and then run the comparison on these

                # we will create a sorted list of all relevant contenttypes

                ex_cell_outs = get_outs(ex_cell_outputs, used_output_types)
                nb_cell_outs = get_outs(cell.outputs, used_output_types)

                out_str = ''
                err_str = ''

                if verbose or 'verbose' in nb_cell_commands:
                    text_cells = get_outs(
                        ex_cell_outputs,
                        ['stream.stdout.text/plain', 'execute_result.data.text/plain'])
                    for text_cell in text_cells:
                        out_str += text_cell.text.strip() + '\n'

                    text_cells = get_outs(
                        ex_cell_outputs,
                        ['stream.stderr.text/plain'])
                    for text_cell in text_cells:
                        err_str += text_cell.text.strip() + '\n'

                if not failed:
                    if len(ex_cell_outs) != len(nb_cell_outs):
                        diff_str += tv.blue(">>> diff in number of relevant content parts %d vs %d\n") % (
                            len(ex_cell_outputs), len(cell.outputs))

                        if len(ex_cell_outs) > len(nb_cell_outs):
                            nb_cell_outs += ['---'] * (len(ex_cell_outs) - len(nb_cell_outs))
                        else:
                            ex_cell_outs += ['---'] * (len(nb_cell_outs) - len(ex_cell_outs))

                        for orig, test in zip(nb_cell_outs, ex_cell_outs):
                            diff_str += tv.green("    %36s ") % str(orig)
                            diff_str += ' | ' + tv.red("%s\n") % str(test)

                        diff = True
                    else:
                        for o1, o2 in zip(nb_cell_outs, ex_cell_outs):
                            if o1 != o2:
                                # Output is different
                                err_message = o2.compare_str(o1)
                                diff_str += tv.format_diff(err_message)
                                diff = True

                if diff and not failed:
                    if 'ignore' not in nb_cell_commands:
                        if 'strict' in nb_cell_commands:
                            # strict mode means a difference will fail the test
                            tv.write_result('diff', okay_list={'diff': False})
                        elif 'lazy' in nb_cell_commands:
                            # lazy mode means a difference will pass the test
                            tv.write_result('diff', okay_list={'diff': True})
                        else:
                            # use defaults
                            tv.write_result('diff')
                    else:
                        tv.write('diff / ')
                        tv.write_result('ignore')

                    if args.show_diff:
                        tv.fold_open('ipynb.diff')
                        tv.writeln(diff_str)
                        tv.fold_close('ipynb.diff')

                if not failed and not diff:
                    tv.write_result('success')

                if tv.last_fail and notebook_run_count <= fail_restart:
                    # we had a fail so restart the whole notebook
                    notebook_restart = True

                if out_str != '' and 'quiet' not in nb_cell_commands:
                    n_lines = len(out_str.strip().split('\n'))
                    tv.write(tv.blue(">>> stdout / result text [%d line(s)]\n" % n_lines))
                    tv.fold_open('ipynb.out')
                    tv.writeln(out_str, indent=4)
                    tv.fold_close('ipynb.out')

                if err_str != '' and 'quiet' not in nb_cell_commands:
                    n_lines = len(err_str.strip().split('\n'))
                    tv.write(tv.red(">>> stderr / result text [%d line(s)]\n" % n_lines))
                    tv.fold_open('ipynb.out')
                    tv.writeln(err_str, indent=4)
                    tv.fold_close('ipynb.out')

                if args.abort_fail and tv.last_fail:
                    # a fail should stop the tests (but allow retries)
                    tv.writeln(tv.blue('aborting tests!'))
                    break

            tv.br()
            total_run_time = time.time() - total_start_time
            tv.writeln("  testing results (%5.3f seconds)" % total_run_time)
            tv.writeln("  ================================")
            if tv.pass_count > 0:
                tv.writeln("    %3i cells passed [" %
                           tv.pass_count + tv.green('ok') + "]")
            if tv.fail_count > 0:
                tv.writeln("    %3i cells failed [" %
                           tv.fail_count + tv.red('fail') + "]")

            tv.br()
            tv.writeln("  %3i cells successfully replicated [success]" %
                       tv.result_count['success'])
            tv.writeln("  %3i cells had mismatched outputs [diff]" %
                       tv.result_count['diff'])
            tv.writeln("  %3i cells timed out during execution [time]" %
                       tv.result_count['timeout'])
            tv.writeln("  %3i cells ran with python errors [error]" %
                       tv.result_count['error'])
            tv.writeln("  %3i cells have been run without comparison [ignore]" %
                       tv.result_count['ignore'])
            tv.writeln("  %3i cells failed to even run (IPython error) [kernel]" %
                       tv.result_count['kernel'])
            tv.writeln("  %3i cells have been skipped [skip]" %
                       tv.result_count['skip'])

            if notebook_restart:
                tv.br()
                tv.writeln(
                    tv.red("  attempt #%d of max %d failed, restarting notebook!" % (
                        notebook_run_count, fail_restart + 1
                    ))
                )

            tv.br()
            tv.write("shutting down kernel ... ")

        tv.writeln('ok')

    tv.fold_close('ipynb')

    if tv.fail_count != 0:
        tv.writeln(tv.red('some tests not passed.'))
        exit(1)
    else:
        tv.writeln(tv.green('all tests passed.'))
        exit(0)<|MERGE_RESOLUTION|>--- conflicted
+++ resolved
@@ -120,34 +120,17 @@
 import difflib
 import time
 
-<<<<<<< HEAD
-
-# Python 2 and 3 compatibility
-try:
-    from queue import Empty  # Py 3
-except ImportError:
-    from Queue import Empty  # Py 2
-
-try:
-  basestring
-except NameError:
-  basestring = str
-=======
 # --------------------------------
 # Compatibility with IPython 4.0.0
 # --------------------------------
->>>>>>> 9c08caa0
 
 try:
     # IPython 4.0.0+ / Jupyter - the big split
     from jupyter_client.manager import KernelManager
     import nbformat
 
-<<<<<<< HEAD
-=======
     # print('Found Jupyter / IPython 4+')
 
->>>>>>> 9c08caa0
 except ImportError:
     # IPython 3.0.0+
     from IPython.kernel.manager import KernelManager
@@ -160,8 +143,6 @@
 # Compatibility with Python 2 / 3
 # -------------------------------
 
-<<<<<<< HEAD
-=======
 try:
     # this works only in Python 2 in Python 3 there is no unicode only str
     basestring = (str, unicode)
@@ -173,7 +154,6 @@
 from io import open
 
 
->>>>>>> 9c08caa0
 class TravisConsole(object):
     """
     A wrapper class to allow easier output to the console especially for travis
@@ -673,12 +653,8 @@
     def __bool__(self):
         return self.otype == self.output_type
 
-<<<<<<< HEAD
     def __bool__(self):
         return self.__nonzero__()
-=======
-    __nonzero__ = __bool__
->>>>>>> 9c08caa0
 
     def __eq__(self, other):
         if type(other) is type(self):
@@ -715,7 +691,7 @@
 
     @property
     def identifier(self):
-        return str('%s.%s.%s') % (self.output_type, self.name, self.mime)
+        return '%s.%s.%s' % (self.output_type, self.name, self.mime)
 
     @staticmethod
     def sanitize(s):
@@ -757,20 +733,15 @@
     name = 'stdout'
     mime = 'text/plain'
 
-    def __bool__(self):
-        print(super(StdOutOutput, self).__bool__())
-        return super(StdOutOutput, self).__bool__() and \
+    def __nonzero__(self):
+        return super(StdOutOutput, self).__nonzero__() and \
             self._out['name'] == self.name
-
-    __nonzero__ = __bool__
 
     def _cmp_key(self):
         return self.sanitize(self.text)
 
     @property
     def text(self):
-        print(self._out.keys())
-        print(self._out)
         return self._out['text']
 
 
@@ -787,11 +758,9 @@
     def data(self):
         return self._out[self.name]
 
-    def __bool__(self):
-        return super(MimeBundleOutput, self).__bool__() and \
+    def __nonzero__(self):
+        return super(MimeBundleOutput, self).__nonzero__() and \
             self.mime in self.data
-
-    __nonzero__ = __bool__
 
     def _cmp_key(self):
         return self.data[self.mime]
@@ -851,8 +820,7 @@
 
     for output in cell_outputs:
         for tt_class in output_types:
-            tt = registered_output_types[tt_class]
-            tt = tt(output)
+            tt = registered_output_types[tt_class](output)
             if tt:
                 outs.append(tt)
 
