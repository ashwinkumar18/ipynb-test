--- conflicted
+++ resolved
@@ -27,11 +27,7 @@
   requires:
     - matplotlib
   source_files:
-<<<<<<< HEAD
-    - examples/ipynbtest_tutorial.ipynb
-=======
     - ipynbtest/examples
->>>>>>> 9c08caa0
 
 about:
   home: https://github.com/jhprinz/ipynb-test
