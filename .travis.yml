language: c
sudo: false

install:
  - if [[ "$TRAVIS_OS_NAME" == "osx" ]]; then brew install md5sha1sum; fi
  - source devtools/travis-ci/install_miniconda.sh

script:
  - echo travis_fold:start:conda.build.package
  - conda build devtools/conda-recipe
<<<<<<< HEAD

  # Push to binstar anyway.
  - bash -x devtools/ci/after_sucess.sh

env:
  matrix:
#    - python=2.6  CONDA_PY=26
    - python=2.7  CONDA_PY=27
#    - python=3.3  CONDA_PY=33
    - python=3.4  CONDA_PY=34
    - python=3.5  CONDA_PY=35
    - python=3.6  CONDA_PY=36

  global:
    # encrypted BINSTAR_TOKEN for push of dev package to binstar
    - secure: "Ou9KukGxCOdNWvEpr+9YrWTlB0xezu1mNV1gXtFjJ0RDIvzPRGUkpU7AUAdKwn6fUcbzq5E1y6rU9aG/QQe9YZkRHhPo585ZzieTNa0UxsyINk7XuwxL7MpRZijHCHFBvRVNrXkIh3CtmXvZS2ksAa8+FuYiO/lBbOMZ0nNAJac="
    - secure: "NJvoSrLNd2ZR3HluJjEqI36gD5lsucwIvgnYjNmM4cwnnA77aLV9FRYTwlLRZn3XY9FL8KOzL5l0amNzMD7sQrf7bWwWv7iCUBddH549q9RSgiuOugtodYJ6VaXi76hk1rOgcJpDoCj9wTCIlMtWibPUzr1QHmdihfdM2iA2kkE="
    - secure: "l9NJkZDD0ALhkErUvhRrreLsrcWErd+CXpWv8dxHGtkjemNx6CwVtyL+a30jz/QwMANSZbKll/cPK5yJQvuwDaWxja6UPLLKVNGtma+CmwKcIC/wwTwbMoxcS62fyLJ3kS0qR8oCQz2nCPKiYyRGADtPLWVMZckY1SJfNYcKuCM="
=======
  - echo travis_fold:end:conda.build.package

env:
  - CONDA_PY=2.7 CONDA_NPY=1.7
  - CONDA_PY=2.7 CONDA_NPY=1.11
  - CONDA_PY=3.4 CONDA_NPY=1.10
  - CONDA_PY=3.5 CONDA_NPY=1.11
>>>>>>> 9c08caa0
<|MERGE_RESOLUTION|>--- conflicted
+++ resolved
@@ -8,26 +8,6 @@
 script:
   - echo travis_fold:start:conda.build.package
   - conda build devtools/conda-recipe
-<<<<<<< HEAD
-
-  # Push to binstar anyway.
-  - bash -x devtools/ci/after_sucess.sh
-
-env:
-  matrix:
-#    - python=2.6  CONDA_PY=26
-    - python=2.7  CONDA_PY=27
-#    - python=3.3  CONDA_PY=33
-    - python=3.4  CONDA_PY=34
-    - python=3.5  CONDA_PY=35
-    - python=3.6  CONDA_PY=36
-
-  global:
-    # encrypted BINSTAR_TOKEN for push of dev package to binstar
-    - secure: "Ou9KukGxCOdNWvEpr+9YrWTlB0xezu1mNV1gXtFjJ0RDIvzPRGUkpU7AUAdKwn6fUcbzq5E1y6rU9aG/QQe9YZkRHhPo585ZzieTNa0UxsyINk7XuwxL7MpRZijHCHFBvRVNrXkIh3CtmXvZS2ksAa8+FuYiO/lBbOMZ0nNAJac="
-    - secure: "NJvoSrLNd2ZR3HluJjEqI36gD5lsucwIvgnYjNmM4cwnnA77aLV9FRYTwlLRZn3XY9FL8KOzL5l0amNzMD7sQrf7bWwWv7iCUBddH549q9RSgiuOugtodYJ6VaXi76hk1rOgcJpDoCj9wTCIlMtWibPUzr1QHmdihfdM2iA2kkE="
-    - secure: "l9NJkZDD0ALhkErUvhRrreLsrcWErd+CXpWv8dxHGtkjemNx6CwVtyL+a30jz/QwMANSZbKll/cPK5yJQvuwDaWxja6UPLLKVNGtma+CmwKcIC/wwTwbMoxcS62fyLJ3kS0qR8oCQz2nCPKiYyRGADtPLWVMZckY1SJfNYcKuCM="
-=======
   - echo travis_fold:end:conda.build.package
 
 env:
@@ -35,4 +15,4 @@
   - CONDA_PY=2.7 CONDA_NPY=1.11
   - CONDA_PY=3.4 CONDA_NPY=1.10
   - CONDA_PY=3.5 CONDA_NPY=1.11
->>>>>>> 9c08caa0
+    - python=3.6  CONDA_PY=36 CONDA_NPY=1.11 